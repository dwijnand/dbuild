--- conflicted
+++ resolved
@@ -10,11 +10,8 @@
     sbtVersion: String,
     directory: String,
     measurePerformance: Boolean = false,
-<<<<<<< HEAD
     runTests: Boolean = true,
-=======
     options: Seq[String] = Seq.empty,
->>>>>>> 0ad8ae15
     projects: Seq[String] = Seq.empty)
 
 
@@ -33,22 +30,16 @@
         sbt-version = "%s"
         directory = ""
         measure-performance = "false"
-<<<<<<< HEAD
         run-tests = "true"
-=======
         options = []
->>>>>>> 0ad8ae15
         projects = []
       }""" format (sbtVersion)).resolve.root
     private val Members = (
         readMember[String]("sbt-version") :^:
         readMember[String]("directory") :^:
         readMember[Boolean]("measure-performance") :^:
-<<<<<<< HEAD
         readMember[Boolean]("run-tests") :^:
-=======
         readMember[Seq[String]]("options") :^:
->>>>>>> 0ad8ae15
         readMember[Seq[String]]("projects")
     )
     def apply(c: SbtConfig): String = {
@@ -59,11 +50,9 @@
       sb append ","
       sb append makeMember("measure-performance", c.measurePerformance)
       sb append ","
-<<<<<<< HEAD
       sb append makeMember("run-tests", c.runTests)
-=======
+      sb append ","
       sb append makeMember("options", c.options)
->>>>>>> 0ad8ae15
       sb append ","
       sb append makeMember("projects", c.projects)
       sb append "}"
@@ -71,13 +60,8 @@
     }
     def unapply(c: ConfigValue): Option[SbtConfig] =
       (c withFallback defaultObj) match {
-<<<<<<< HEAD
-        case Members(sbtV :+: dir :+: perf :+: tests :+: projs :+: HNil) =>
-          Some(SbtConfig(sbtV, dir, perf, tests, projs))
-=======
-        case Members(sbtV :+: dir :+: perf :+: opts :+: projs :+: HNil) =>
-          Some(SbtConfig(sbtV, dir, perf, opts, projs))
->>>>>>> 0ad8ae15
+        case Members(sbtV :+: dir :+: perf :+: tests :+: opts :+: projs :+: HNil) =>
+          Some(SbtConfig(sbtV, dir, perf, tests, opts, projs))
         case _ => None
       }
   }
